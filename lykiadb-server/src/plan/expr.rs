use crate::engine::{error::ExecutionError, interpreter::HaltReason};

use lykiadb_lang::ast::{
    Spanned,
    expr::Expr,
    sql::SqlSelect,
    visitor::{ExprReducer, ExprVisitorNode},
};

use super::PlannerError;

pub struct SqlExprReducer {
    subqueries: Vec<SqlSelect>,
    allow_subqueries: bool,
}

impl<'a> SqlExprReducer {
    pub fn new(allow_subqueries: bool) -> Self {
        Self {
            subqueries: vec![],
            allow_subqueries,
        }
    }
}

impl<'a> ExprReducer<SqlSelect, HaltReason> for SqlExprReducer {
    fn visit(&mut self, expr: &Expr, visit: ExprVisitorNode) -> Result<bool, HaltReason> {
        if matches!(visit, ExprVisitorNode::In) {
            match expr {
                Expr::Get { object, name, .. } => {
                    // check if the reference resolves
                    println!("/Expr::Get({:?} of {:?})/", name.name, object);
                }
                Expr::FieldPath { head, .. } => {
                    // check if the head resolves
                    println!("/Expr::FieldPath(head={:?})/", head.name);
                }
                Expr::Call { callee, .. } => {
                    // check if the callee resolves
<<<<<<< HEAD
                    println!("/Expr::Call({:?})/", callee);
=======
                    println!("/Expr::Call({callee:?})/");
>>>>>>> 2632af19
                }
                Expr::Select { query, .. } => {
                    if !self.allow_subqueries {
                        return Err(HaltReason::Error(ExecutionError::Plan(
                            PlannerError::SubqueryNotAllowed(expr.get_span()),
                        )));
                    }
                    self.subqueries.push(query.clone());
                    return Ok(false);
                }
                _ => {}
            }
        }

        Ok(true)
    }

    fn finalize(&mut self) -> Result<Vec<SqlSelect>, HaltReason> {
        Ok(self.subqueries.clone())
    }
}<|MERGE_RESOLUTION|>--- conflicted
+++ resolved
@@ -37,11 +37,7 @@
                 }
                 Expr::Call { callee, .. } => {
                     // check if the callee resolves
-<<<<<<< HEAD
-                    println!("/Expr::Call({:?})/", callee);
-=======
                     println!("/Expr::Call({callee:?})/");
->>>>>>> 2632af19
                 }
                 Expr::Select { query, .. } => {
                     if !self.allow_subqueries {

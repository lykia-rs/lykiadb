use crate::{
    engine::interpreter::{HaltReason, Interpreter},
    value::RV,
};

use lykiadb_lang::ast::{
    expr::Expr,
    sql::{SqlProjection, SqlSelect, SqlSelectCore},
    visitor::{ExprVisitor, VisitorMut},
};

use super::{
<<<<<<< HEAD
    IntermediateExpr, Node, Plan, aggregation::collect_aggregates,
    expr::SqlExprReducer, from::build_from, scope::Scope,
=======
    IntermediateExpr, Node, Plan, aggregation::collect_aggregates, expr::SqlExprReducer,
    from::build_from, scope::Scope,
>>>>>>> 2632af19
};

pub struct Planner<'a> {
    interpreter: &'a mut Interpreter,
}

impl<'a> Planner<'a> {
    pub fn new(interpreter: &'a mut Interpreter) -> Planner<'a> {
        Planner { interpreter }
    }

    pub fn build(&mut self, expr: &Expr) -> Result<Plan, HaltReason> {
        match expr {
            Expr::Select { query, .. } => {
                let plan = Plan::Select(self.build_select(query)?);
                Ok(plan)
            }
            _ => panic!("Bummer."),
        }
    }

    /*

    The data flow we built using SqlSelectCore is as follows:

    +--------+      +---------+      +-----------+      +------------+      +-----------------------+
    | Source | ---> | Filter  | ---> | Aggregate | ---> | Projection | ---> | Filter                |
    | (req.) |      | (optl.) |      | (optl.)   |      | (req.)     |      | (for post projection) |
    +--------+      +---------+      +-----------+      +------------+      +-----------------------+
    */

    // The end result is a computation graph, that can be easily combined with
    // other computation graphs. A typical example is a compound query, where
    // the result of one query is used as a source for another query. The data
    // flow is as follows:

    /*
    +---------------+             +---------------+               +---------------+
    | SqlSelectCore | ----------> | SqlSelectCore | ------------> | SqlSelectCore | -----> (so on)
    +---------------+   (union)   +---------------+   (except)    +---------------+

    */

    fn build_select_core(&mut self, core: &SqlSelectCore) -> Result<Node, HaltReason> {
        let mut node: Node = Node::Nothing;

        let mut core_scope = Scope::new();

        // Source: The data flow starts from a source, which is a collection or a
        // subquery.
        if let Some(from) = &core.from {
            node = build_from(self, from, &mut core_scope)?;
        }

        println!("CurrentScope\n{core_scope:?}");

        // Filter: The source is then filtered, and the result is passed to the next
        // node.
        if let Some(predicate) = &core.r#where {
            let (expr, subqueries): (IntermediateExpr, Vec<Node>) =
                self.build_expr(predicate.as_ref(), &mut core_scope, true, false)?;
            node = Node::Filter {
                source: Box::new(node),
                predicate: expr,
                subqueries,
            }
        }

        // Pre-Aggregate: Once the filtering is done, it is time to explore all the
        // aggregates. This is done by collecting all the aggregates from the
        // expressions in the projection and the having clauses.
        let aggregates = collect_aggregates(core, self.interpreter)?;

        // Aggregate and Group By: In order to prepare an aggregate node, we need to
        // check if there are any grouping keys, too. We finally put the information
        // together and create the aggregate node.
        let group_by = if let Some(group_by) = &core.group_by {
            let mut keys = vec![];
            for key in group_by {
                let (expr, _) = self.build_expr(key, &mut core_scope, false, true)?;
                keys.push(expr);
            }
            keys
        } else {
            vec![]
        };

        if !aggregates.is_empty() || !group_by.is_empty() {
            node = Node::Aggregate {
                source: Box::new(node),
                group_by,
                aggregates,
            };
        }

        // Projection: Of course, projection is an essential part of the data flow,
        // and it is required to be done after the aggregate node, for the sake of
        // projecting aggregated data.
        if core.projection.as_slice() != [SqlProjection::All { collection: None }] {
            for projection in &core.projection {
                if let SqlProjection::Expr { expr, .. } = projection {
                    self.build_expr(expr, &mut core_scope, false, true)?;
                }
            }
            node = Node::Projection {
                source: Box::new(node),
                fields: core.projection.clone(),
            };
        }

        // PostProjection-Filter: After the aggregated data is projected, we can filter the
        // result using the HAVING clause. In earlier stages, we already collected
        // the aggregates from the projection and the having clause. As we already
        // have the aggregates, we can use them to filter the result.
        if core.having.is_some() {
            let (expr, subqueries): (IntermediateExpr, Vec<Node>) =
                self.build_expr(core.having.as_ref().unwrap(), &mut core_scope, true, false)?;
            node = Node::Filter {
                source: Box::new(node),
                predicate: expr,
                subqueries,
            }
        }

        // We recursively build the compound queries (if any). The result of one
        // query is used as a source for another query.
        if let Some(compound) = &core.compound {
            node = Node::Compound {
                source: Box::new(node),
                operator: compound.operator.clone(),
                right: Box::new(self.build_select_core(&compound.core)?),
            }
        }
        Ok(node)
    }

    fn eval_constant(&mut self, expr: &Expr) -> Result<RV, HaltReason> {
        self.interpreter.visit_expr(expr)
    }

    pub fn build_expr(
        &mut self,
        expr: &Expr,
        scope: &mut Scope,
        allow_subqueries: bool,
        allow_aggregates: bool,
    ) -> Result<(IntermediateExpr, Vec<Node>), HaltReason> {
        let mut reducer: SqlExprReducer = SqlExprReducer::new(
            // self,
            allow_subqueries,
        );

        let mut visitor = ExprVisitor::<SqlSelect, HaltReason>::new(&mut reducer);

        let selects = visitor.visit(expr)?;

        let mut subqueries = vec![];

        for subquery in &selects {
            subqueries.push(self.build_select(subquery)?);
        }

        Ok((
            IntermediateExpr::Expr {
                expr: Box::new(expr.clone()),
            },
            subqueries,
        ))
    }

    pub fn build_select(&mut self, query: &SqlSelect) -> Result<Node, HaltReason> {
        let mut node: Node = self.build_select_core(&query.core)?;
        let mut root_scope = Scope::new();

        if let Some(order_by) = &query.order_by {
            let mut order_key = vec![];

            for key in order_by {
                let (expr, _) = self.build_expr(&key.expr, &mut root_scope, false, true)?;
                order_key.push((expr, key.ordering.clone()));
            }

            node = Node::Order {
                source: Box::new(node),
                key: order_key,
            };
        }

        if let Some(limit) = &query.limit {
            if let Some(offset) = &limit.offset {
                node = Node::Offset {
                    source: Box::new(node),
                    offset: self
                        .eval_constant(offset)?
                        .as_number()
                        .expect("Offset is not correct")
                        .floor() as usize,
                }
            }
            node = Node::Limit {
                source: Box::new(node),
                limit: self
                    .eval_constant(&limit.count)?
                    .as_number()
                    .expect("Limit is not correct")
                    .floor() as usize,
            }
        }

        Ok(node)
    }
}<|MERGE_RESOLUTION|>--- conflicted
+++ resolved
@@ -10,13 +10,8 @@
 };
 
 use super::{
-<<<<<<< HEAD
-    IntermediateExpr, Node, Plan, aggregation::collect_aggregates,
-    expr::SqlExprReducer, from::build_from, scope::Scope,
-=======
     IntermediateExpr, Node, Plan, aggregation::collect_aggregates, expr::SqlExprReducer,
     from::build_from, scope::Scope,
->>>>>>> 2632af19
 };
 
 pub struct Planner<'a> {
